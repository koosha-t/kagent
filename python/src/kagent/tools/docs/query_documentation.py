import logging
import os
import sqlite3
from pathlib import Path
from typing import Any, Dict, List, Optional, Type

import numpy as np
import requests
import sqlite_vec
from autogen_core import CancellationToken, Component
from autogen_core.tools import BaseTool
from openai import OpenAI
from pydantic import BaseModel, Field

# Default base URL for downloading the documentation database
DEFAULT_DB_URL = "https://doc-sqlite-db.s3.sa-east-1.amazonaws.com"

# Map of supported products and their database files
PRODUCT_DB_MAP = {
    "kubernetes": "kubernetes.db",
    "istio": "istio.db",
    "argo": "argo.db",
    "helm": "helm.db",
    "prometheus": "prometheus.db",
}


class Config(BaseModel):
    """Configuration for Documentation search tools."""

    docs_base_path: Optional[str] = Field(
        default="", description="Base path for the documentation database. If empty, the database will be downloaded."
    )
    docs_download_url: Optional[str] = Field(
        default=DEFAULT_DB_URL,
        description="Base URL for downloading the documentation database. If empty, the default URL will be used.",
    )
    openai_api_key: str = Field(
        default=os.environ.get("OPENAI_API_KEY", ""),
        description="API key for OpenAI services. If empty, the environment variable 'OPENAI_API_KEY' will be used.",
    )

<<<<<<< HEAD
COLLECTION_NAME = "documentation"  # Change this to the name of your collection

=======
>>>>>>> 0c9620f5

class QueryResult:
    def __init__(self, chunk_id, distance, content, url=None, **kwargs):
        self.chunk_id = chunk_id
        self.distance = distance
        self.content = content
        self.url = url
        for key, value in kwargs.items():
            setattr(self, key, value)

<<<<<<< HEAD

# Initialize Qdrant Client (only if using Qdrant)
use_qdrant = os.environ.get("USE_QDRANT", "true").lower() == "true"
qdrant_client = QdrantClient(url=os.environ.get("QDRANT_URL", "http://localhost:6333")) if use_qdrant else None

# OpenAI client
openai = OpenAI(api_key=os.environ["OPENAI_API_KEY"])


def create_embeddings(text: str):
    response = openai.embeddings.create(model="text-embedding-3-large", input=text)
    return response.data[0].embedding


def query_collection(query_embedding, filter: dict, top_k: int = 10):
    if use_qdrant:
        # Query Qdrant

        # Construct filter for Qdrant query
        qdrant_filter = Filter(
            must=[{"key": key, "match": {"value": value}} for key, value in filter.items() if key != "product_name"]
        )

        # Perform the search in Qdrant
        search_result = qdrant_client.search(
            collection_name=COLLECTION_NAME, query_vector=query_embedding, limit=top_k, query_filter=qdrant_filter
        )

        # Format the results to match the QueryResult structure
        results = []
        for hit in search_result:
            results.append(
                QueryResult(
                    chunk_id=hit.id, distance=hit.score, content=hit.payload["content"], url=hit.payload.get("url")
                )
            )

    else:
        # Query SQLite
        db_path = Path(__file__).parent / f"{filter['product_name']}.db"

=======

class SQLiteDownloader:
    def __init__(self, base_url: str, product_map: Dict[str, str]):
        self.base_url = base_url
        self.product_map = product_map
        self._db_cache = {}

    def validate_product(self, product_name: str) -> None:
        """Validate if the product is supported."""
        if not product_name:
            raise ValueError("Product name cannot be empty")
        if product_name not in self.product_map:
            raise ValueError(
                f"Unsupported product: {product_name}. Supported products: {', '.join(self.product_map.keys())}"
            )

    def get_db_path(self, product_name: str) -> Path:
        """Get local path for cached database."""
        self.validate_product(product_name)
        cache_dir = Path.home() / ".kagent/cache" / "doc-query"
        cache_dir.mkdir(parents=True, exist_ok=True)
        return cache_dir / self.product_map[product_name]

    def download_if_needed(self, product_name: str) -> Path:
        """Download the SQLite database if not in cache."""
        self.validate_product(product_name)
        db_path = self.get_db_path(product_name)

>>>>>>> 0c9620f5
        if not db_path.exists():
            db_filename = self.product_map[product_name]
            db_url = f"{self.base_url}/{db_filename}"

            try:
                logging.debug(f"Downloading database for {product_name} from {db_url}")
                response = requests.get(db_url, stream=True)
                response.raise_for_status()

                with open(db_path, "wb") as f:
                    for chunk in response.iter_content(chunk_size=8192):
                        f.write(chunk)
                logging.debug(f"Successfully downloaded database for {product_name}")

            except requests.exceptions.RequestException as e:
                logging.error(f"Error downloading database for {product_name}: {e}")
                raise

        return db_path


class QueryInput(BaseModel):
    query: str = Field(
        description="The search query to use for finding relevant documentation. Be specific and include relevant keywords."
    )
    product_name: str = Field(
        description="The name of the product to search within. Examples include: 'istio', 'kubernetes', 'prometheus', 'argo', 'helm'."
    )
    version: Optional[str] = Field(
        default=None,
        description="The specific version of the product documentation to search. Use the full version number without the 'v' prefix.",
    )
    limit: Optional[int] = Field(
        default=4, description="Optional. The maximum number of search results to return. Defaults to 4."
    )


class QueryTool(BaseTool, Component[Config]):
    """Tool for querying documentation for a specific product."""

    component_type = "tool"
    component_config_schema = Config
    component_provider_override = "kagent.tools.docs.QueryTool"
    _description = """Searches a vector database for relevant documentation related to various software projects."""

    def __init__(self, config: Config) -> None:
        # Initialize SQLite downloader with base S3 URL and product mapping if override is not provided
        self.db_downloader = SQLiteDownloader(
            base_url=config.docs_download_url
            or os.environ.get("DB_BASE_URL", "https://doc-sqlite-db.s3.sa-east-1.amazonaws.com"),
            product_map=PRODUCT_DB_MAP,
        )
        # Initialize OpenAI with API key from config
        self.openai = OpenAI(api_key=config.openai_api_key)
        self.config: Config = config

        super().__init__(QueryInput, BaseModel, "query_tool", description=self._description)

    async def run(self, args: QueryInput, cancellation_token: CancellationToken) -> Any:
        db_path = self.config.docs_base_path
        if db_path == "":
            try:
                db_path = self.db_downloader.download_if_needed(args.product_name)
            except Exception as e:
                logging.error(f"Failed to get database: {e}")
                raise
        return self.query_documentation(args.query, args.product_name, args.version, args.limit, db_path)

    def _to_config(self) -> Config:
        """Convert to config object."""
        return self.config.copy()

    @classmethod
    def _from_config(cls, config: Config) -> "QueryTool":
        return cls(config)

    def create_embeddings(self, text: str) -> List[float]:
        response = self.openai.embeddings.create(model="text-embedding-3-large", input=text)
        return response.data[0].embedding

    def query_collection(
        self, query_embedding: List[float], filter: dict, top_k: int = 10, db_path: str | None = None
    ) -> List[QueryResult]:
        conn = sqlite3.connect(str(db_path))
        conn.enable_load_extension(True)
        sqlite_vec.load(conn)
        conn.enable_load_extension(False)

        cursor = conn.cursor()

        query = """SELECT *, distance FROM vec_items WHERE embedding MATCH ?"""
        params = [np.array(query_embedding, dtype=np.float32).tobytes()]

        if "product_name" in filter:
            query += " AND product_name = ?"
            params.append(filter["product_name"])
<<<<<<< HEAD
=======

>>>>>>> 0c9620f5
        if "version" in filter:
            query += " AND version = ?"
            params.append(filter["version"])

        query += " ORDER BY distance LIMIT ?;"
        params.append(top_k)

        cursor.execute(query, params)
        rows = cursor.fetchall()
        conn.close()

        results = []
        for row in rows:
<<<<<<< HEAD
            row_dict = dict(zip([column[0] for column in cursor.description], row))
            row_dict.pop("embedding", None)
            results.append(QueryResult(**row_dict))

    return results


def query_documentation(query_text: str, product_name: str, version: str = None, limit: int = 4):
    try:
        # Create embeddings for the query text
        query_embedding = create_embeddings(query_text)

        # Query the appropriate collection (SQLite or Qdrant)
        filter = {"product_name": product_name}
        if version:
            filter["version"] = version

        results = query_collection(query_embedding, filter, limit)

        return [{"distance": qr.distance, "content": qr.content} for qr in results]
    except Exception as e:
        print("An error occurred:", e, file=sys.stderr)
        raise
=======
            row_dict = dict(zip([column[0] for column in cursor.description], row, strict=True))
            row_dict.pop("embedding", None)
            results.append(QueryResult(**row_dict))

        return results

    def query_documentation(
        self, query_text: str, product_name: str, version: str | None = None, limit: int = 4, db_path: str | None = None
    ) -> List[Dict[str, Any]]:
        """Query documentation for a specific product."""
        if query_text == "" or product_name == "":
            raise ValueError("Both query and product must be specified")

        try:
            if product_name not in PRODUCT_DB_MAP:
                raise ValueError(
                    f"Unsupported product: {product_name}. Supported product: {', '.join(PRODUCT_DB_MAP.keys())}"
                )

            version = version if version and version.strip() else None

            query_embedding = self.create_embeddings(query_text)

            filter = {"product_name": product_name}
            if version:
                filter["version"] = version

            results = self.query_collection(query_embedding, filter, limit, db_path)
            return [{"distance": qr.distance, "content": qr.content} for qr in results]

        except Exception as e:
            logging.error("An error occurred: %s", e)
            raise

    def list_supported_product(self) -> List[str]:
        """Return a list of supported products."""
        return list(PRODUCT_DB_MAP.keys())
>>>>>>> 0c9620f5
<|MERGE_RESOLUTION|>--- conflicted
+++ resolved
@@ -40,11 +40,6 @@
         description="API key for OpenAI services. If empty, the environment variable 'OPENAI_API_KEY' will be used.",
     )
 
-<<<<<<< HEAD
-COLLECTION_NAME = "documentation"  # Change this to the name of your collection
-
-=======
->>>>>>> 0c9620f5
 
 class QueryResult:
     def __init__(self, chunk_id, distance, content, url=None, **kwargs):
@@ -55,49 +50,6 @@
         for key, value in kwargs.items():
             setattr(self, key, value)
 
-<<<<<<< HEAD
-
-# Initialize Qdrant Client (only if using Qdrant)
-use_qdrant = os.environ.get("USE_QDRANT", "true").lower() == "true"
-qdrant_client = QdrantClient(url=os.environ.get("QDRANT_URL", "http://localhost:6333")) if use_qdrant else None
-
-# OpenAI client
-openai = OpenAI(api_key=os.environ["OPENAI_API_KEY"])
-
-
-def create_embeddings(text: str):
-    response = openai.embeddings.create(model="text-embedding-3-large", input=text)
-    return response.data[0].embedding
-
-
-def query_collection(query_embedding, filter: dict, top_k: int = 10):
-    if use_qdrant:
-        # Query Qdrant
-
-        # Construct filter for Qdrant query
-        qdrant_filter = Filter(
-            must=[{"key": key, "match": {"value": value}} for key, value in filter.items() if key != "product_name"]
-        )
-
-        # Perform the search in Qdrant
-        search_result = qdrant_client.search(
-            collection_name=COLLECTION_NAME, query_vector=query_embedding, limit=top_k, query_filter=qdrant_filter
-        )
-
-        # Format the results to match the QueryResult structure
-        results = []
-        for hit in search_result:
-            results.append(
-                QueryResult(
-                    chunk_id=hit.id, distance=hit.score, content=hit.payload["content"], url=hit.payload.get("url")
-                )
-            )
-
-    else:
-        # Query SQLite
-        db_path = Path(__file__).parent / f"{filter['product_name']}.db"
-
-=======
 
 class SQLiteDownloader:
     def __init__(self, base_url: str, product_map: Dict[str, str]):
@@ -126,7 +78,6 @@
         self.validate_product(product_name)
         db_path = self.get_db_path(product_name)
 
->>>>>>> 0c9620f5
         if not db_path.exists():
             db_filename = self.product_map[product_name]
             db_url = f"{self.base_url}/{db_filename}"
@@ -223,10 +174,7 @@
         if "product_name" in filter:
             query += " AND product_name = ?"
             params.append(filter["product_name"])
-<<<<<<< HEAD
-=======
-
->>>>>>> 0c9620f5
+
         if "version" in filter:
             query += " AND version = ?"
             params.append(filter["version"])
@@ -240,31 +188,6 @@
 
         results = []
         for row in rows:
-<<<<<<< HEAD
-            row_dict = dict(zip([column[0] for column in cursor.description], row))
-            row_dict.pop("embedding", None)
-            results.append(QueryResult(**row_dict))
-
-    return results
-
-
-def query_documentation(query_text: str, product_name: str, version: str = None, limit: int = 4):
-    try:
-        # Create embeddings for the query text
-        query_embedding = create_embeddings(query_text)
-
-        # Query the appropriate collection (SQLite or Qdrant)
-        filter = {"product_name": product_name}
-        if version:
-            filter["version"] = version
-
-        results = query_collection(query_embedding, filter, limit)
-
-        return [{"distance": qr.distance, "content": qr.content} for qr in results]
-    except Exception as e:
-        print("An error occurred:", e, file=sys.stderr)
-        raise
-=======
             row_dict = dict(zip([column[0] for column in cursor.description], row, strict=True))
             row_dict.pop("embedding", None)
             results.append(QueryResult(**row_dict))
@@ -301,5 +224,4 @@
 
     def list_supported_product(self) -> List[str]:
         """Return a list of supported products."""
-        return list(PRODUCT_DB_MAP.keys())
->>>>>>> 0c9620f5
+        return list(PRODUCT_DB_MAP.keys())