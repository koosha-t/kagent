import typer
from autogen_core import CancellationToken
from mcp.server.fastmcp import FastMCP
from pydantic import BaseModel

from kagent.tools.istio._istio_crds import (
    IstioCRDTool,
    IstioCRDToolConfig,
    IstioCRDToolInput,
)
from kagent.tools.istio._istioctl import (
    analyze_cluster_configuration,
    apply_waypoint,
    delete_waypoint,
    generate_manifest,
    generate_waypoint,
    install_istio,
    list_waypoints,
    proxy_config,
    proxy_status,
    remote_clusters,
    ztunnel_config,
)
from kagent.tools.k8s._kubectl import (
    annotate_resource,
    apply_manifest,
    check_service_connectivity,
    create_resource,
    delete_resource,
    describe_resource,
    get_available_api_resources,
    get_cluster_configuration,
    get_events,
    get_pod_logs,
    get_resource_yaml,
    get_resources,
    label_resource,
    patch_resource,
    remove_annotation,
    remove_label,
    rollout,
    scale,
<<<<<<< HEAD
=======
    get_available_api_resources,
>>>>>>> 64bbb7da
)
from kagent.tools.prometheus._prometheus import (
    AlertmanagersInput,
    AlertmanagersTool,
    AlertsInput,
    AlertsTool,
    BaseTool,
    BuildInfoInput,
    BuildInfoTool,
    Config,
    LabelNamesInput,
    LabelNamesTool,
    LabelValuesInput,
    LabelValuesTool,
    MetadataInput,
    MetadataTool,
    QueryInput,
    QueryRangeInput,
    QueryRangeTool,
    QueryTool,
    RulesInput,
    RulesTool,
    RuntimeInfoInput,
    RuntimeInfoTool,
    SeriesInput,
    SeriesQueryTool,
    StatusConfigInput,
    StatusConfigTool,
    StatusFlagsInput,
    StatusFlagsTool,
    TargetMetadataInput,
    TargetMetadataTool,
    TargetsInput,
    TargetsTool,
    TSDBStatusInput,
    TSDBStatusTool,
)
from kagent.tools.argo import (
    PauseRollout,
    PromoteRollout,
    SetRolloutImage,
    VerifyKubectlPluginInstall,
    VerifyArgoRolloutsControllerInstall,
    CheckPluginLogsTool,
    VerifyGatewayPluginTool,
)
from kagent.tools.argo._argo_crds import (
    ArgoCRDTool,
    ArgoCRDToolConfig,
    ArgoCRDToolInput,
)

app = typer.Typer()

mcp = FastMCP("My App")


def add_typed_tool(cfg_type: type[BaseModel], tool: BaseTool):
    def query_tool(cfg: cfg_type):
        return tool.run_json(cfg.model_dump(), CancellationToken())

    mcp.add_tool(
        query_tool,
        tool.name,
        tool.description,
    )


@app.command()
def prometheus(
    url: str = typer.Option(..., "--url", "-u"),
):
    cfg = Config(base_url=url)

    def query_tool(input: QueryInput):
        return QueryTool(cfg).run_json(input.model_dump(), CancellationToken())

    mcp.add_tool(query_tool, QueryTool(cfg).name, QueryTool(cfg).description)

    def query_range_tool(input: QueryRangeInput):
        return QueryRangeTool(cfg).run_json(input.model_dump(), CancellationToken())

    mcp.add_tool(query_range_tool, QueryRangeTool(cfg).name, QueryRangeTool(cfg).description)

    def series_query_tool(input: SeriesInput):
        return SeriesQueryTool(cfg).run_json(input.model_dump(), CancellationToken())

    mcp.add_tool(series_query_tool, SeriesQueryTool(cfg).name, SeriesQueryTool(cfg).description)

    def label_names_tool(input: LabelNamesInput):
        return LabelNamesTool(cfg).run_json(input.model_dump(), CancellationToken())

    mcp.add_tool(label_names_tool, LabelNamesTool(cfg).name, LabelNamesTool(cfg).description)

    def label_values_tool(input: LabelValuesInput):
        return LabelValuesTool(cfg).run_json(input.model_dump(), CancellationToken())

    mcp.add_tool(label_values_tool, LabelValuesTool(cfg).name, LabelValuesTool(cfg).description)

    def alertmanagers_tool(input: AlertmanagersInput):
        return AlertmanagersTool(cfg).run_json(input.model_dump(), CancellationToken())

    mcp.add_tool(alertmanagers_tool, AlertmanagersTool(cfg).name, AlertmanagersTool(cfg).description)

    def target_metadata_tool(input: TargetMetadataInput):
        return TargetMetadataTool(cfg).run_json(input.model_dump(), CancellationToken())

    mcp.add_tool(target_metadata_tool, TargetMetadataTool(cfg).name, TargetMetadataTool(cfg).description)

    def status_config_tool(input: StatusConfigInput):
        return StatusConfigTool(cfg).run_json(input.model_dump(), CancellationToken())

    mcp.add_tool(status_config_tool, StatusConfigTool(cfg).name, StatusConfigTool(cfg).description)

    def status_flags_tool(input: StatusFlagsInput):
        return StatusFlagsTool(cfg).run_json(input.model_dump(), CancellationToken())

    mcp.add_tool(status_flags_tool, StatusFlagsTool(cfg).name, StatusFlagsTool(cfg).description)

    def runtime_info_tool(input: RuntimeInfoInput):
        return RuntimeInfoTool(cfg).run_json(input.model_dump(), CancellationToken())

    mcp.add_tool(runtime_info_tool, RuntimeInfoTool(cfg).name, RuntimeInfoTool(cfg).description)

    def build_info_tool(input: BuildInfoInput):
        return BuildInfoTool(cfg).run_json(input.model_dump(), CancellationToken())

    mcp.add_tool(build_info_tool, BuildInfoTool(cfg).name, BuildInfoTool(cfg).description)

    def tsdb_status_tool(input: TSDBStatusInput):
        return TSDBStatusTool(cfg).run_json(input.model_dump(), CancellationToken())

    mcp.add_tool(tsdb_status_tool, TSDBStatusTool(cfg).name, TSDBStatusTool(cfg).description)

    def metadata_tool(input: MetadataInput):
        return MetadataTool(cfg).run_json(input.model_dump(), CancellationToken())

    mcp.add_tool(metadata_tool, MetadataTool(cfg).name, MetadataTool(cfg).description)

    def alerts_tool(input: AlertsInput):
        return AlertsTool(cfg).run_json(input.model_dump(), CancellationToken())

    mcp.add_tool(alerts_tool, AlertsTool(cfg).name, AlertsTool(cfg).description)

    def rules_tool(input: RulesInput):
        return RulesTool(cfg).run_json(input.model_dump(), CancellationToken())

    mcp.add_tool(rules_tool, RulesTool(cfg).name, RulesTool(cfg).description)

    def targets_tool(input: TargetsInput):
        return TargetsTool(cfg).run_json(input.model_dump(), CancellationToken())

    mcp.add_tool(targets_tool, TargetsTool(cfg).name, TargetsTool(cfg).description)

    mcp.run()


@app.command()
def argo():
    mcp.add_tool(
        VerifyKubectlPluginInstall._func, VerifyKubectlPluginInstall.name, VerifyKubectlPluginInstall.description
    )
    mcp.add_tool(
        VerifyArgoRolloutsControllerInstall._func,
        VerifyArgoRolloutsControllerInstall.name,
        VerifyArgoRolloutsControllerInstall.description,
    )
    mcp.add_tool(CheckPluginLogsTool._func, CheckPluginLogsTool.name, CheckPluginLogsTool.description)
    mcp.add_tool(VerifyGatewayPluginTool._func, VerifyGatewayPluginTool.name, VerifyGatewayPluginTool.description)
    mcp.add_tool(PauseRollout._func, PauseRollout.name, PauseRollout.description)
    mcp.add_tool(PromoteRollout._func, PromoteRollout.name, PromoteRollout.description)
    mcp.add_tool(SetRolloutImage._func, SetRolloutImage.name, SetRolloutImage.description)

    cfg = ArgoCRDToolConfig(model="gpt-4o-mini", openai_api_key=None)

    def argo_crd_tool(input: ArgoCRDToolInput):
        return ArgoCRDTool(cfg).run_json(input.model_dump(), CancellationToken())

    mcp.add_tool(argo_crd_tool, ArgoCRDTool(cfg).name, ArgoCRDTool(cfg).description)

    mcp.run()


@app.command()
def istio():
    mcp.add_tool(
        analyze_cluster_configuration._func,
        analyze_cluster_configuration.name,
        analyze_cluster_configuration.description,
    )
    mcp.add_tool(apply_waypoint._func, apply_waypoint.name, apply_waypoint.description)
    mcp.add_tool(delete_waypoint._func, delete_waypoint.name, delete_waypoint.description)
    mcp.add_tool(list_waypoints._func, list_waypoints.name, list_waypoints.description)
    mcp.add_tool(generate_manifest._func, generate_manifest.name, generate_manifest.description)
    mcp.add_tool(generate_waypoint._func, generate_waypoint.name, generate_waypoint.description)
    mcp.add_tool(install_istio._func, install_istio.name, install_istio.description)
    mcp.add_tool(proxy_config._func, proxy_config.name, proxy_config.description)
    mcp.add_tool(proxy_status._func, proxy_status.name, proxy_status.description)
    mcp.add_tool(remote_clusters._func, remote_clusters.name, remote_clusters.description)
    mcp.add_tool(ztunnel_config._func, ztunnel_config.name, ztunnel_config.description)
    mcp.add_tool(proxy_status._func, proxy_status.name, proxy_status.description)
    mcp.add_tool(remote_clusters._func, remote_clusters.name, remote_clusters.description)

    cfg = IstioCRDToolConfig(model="gpt-4o-mini", openai_api_key=None)

    def istio_crd_tool(input: IstioCRDToolInput):
        return IstioCRDTool(cfg).run_json(input.model_dump(), CancellationToken())

    mcp.add_tool(istio_crd_tool, IstioCRDTool(cfg).name, IstioCRDTool(cfg).description)

    mcp.run()


@app.command()
def k8s():
    mcp.add_tool(apply_manifest._func, apply_manifest.name, apply_manifest.description)
    mcp.add_tool(get_pod_logs._func, get_pod_logs.name, get_pod_logs.description)
    mcp.add_tool(get_resources._func, get_resources.name, get_resources.description)
    mcp.add_tool(get_resource_yaml._func, get_resource_yaml.name, get_resource_yaml.description)
    mcp.add_tool(get_cluster_configuration._func, get_cluster_configuration.name, get_cluster_configuration.description)
    mcp.add_tool(describe_resource._func, describe_resource.name, describe_resource.description)
    mcp.add_tool(delete_resource._func, delete_resource.name, delete_resource.description)
    mcp.add_tool(label_resource._func, label_resource.name, label_resource.description)
    mcp.add_tool(annotate_resource._func, annotate_resource.name, annotate_resource.description)
    mcp.add_tool(remove_label._func, remove_label.name, remove_label.description)
    mcp.add_tool(remove_annotation._func, remove_annotation.name, remove_annotation.description)
    mcp.add_tool(rollout._func, rollout.name, rollout.description)
    mcp.add_tool(scale._func, scale.name, scale.description)
    mcp.add_tool(patch_resource._func, patch_resource.name, patch_resource.description)
    mcp.add_tool(
        check_service_connectivity._func, check_service_connectivity.name, check_service_connectivity.description
    )
    mcp.add_tool(create_resource._func, create_resource.name, create_resource.description)
    mcp.add_tool(get_events._func, get_events.name, get_events.description)
    mcp.add_tool(
        get_available_api_resources._func, get_available_api_resources.name, get_available_api_resources.description
    )

    mcp.run()


def run():
    app()


if __name__ == "__main__":
    app()<|MERGE_RESOLUTION|>--- conflicted
+++ resolved
@@ -40,10 +40,6 @@
     remove_label,
     rollout,
     scale,
-<<<<<<< HEAD
-=======
-    get_available_api_resources,
->>>>>>> 64bbb7da
 )
 from kagent.tools.prometheus._prometheus import (
     AlertmanagersInput,
