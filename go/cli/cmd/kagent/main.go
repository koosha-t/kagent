package main

import (
	"fmt"
	"os"

	"github.com/abiosoft/ishell/v2"
	autogen_client "github.com/kagent-dev/kagent/go/autogen/client"
	"github.com/kagent-dev/kagent/go/cli/internal/cli"
	"github.com/kagent-dev/kagent/go/cli/internal/config"
)

func main() {

	// Initialize config
	if err := config.Init(); err != nil {
		fmt.Fprintf(os.Stderr, "Error initializing config: %v\n", err)
		os.Exit(1)
	}

	cfg, err := config.Get()
	if err != nil {
		fmt.Fprintf(os.Stderr, "Error getting config: %v\n", err)
		os.Exit(1)
	}

	client := autogen_client.New(cfg.APIURL, cfg.WSURL)

	// create new shell.
	// by default, new shell includes 'exit', 'help' and 'clear' commands.
	shell := ishell.New()
<<<<<<< HEAD
	cli.SetCfg(shell, cfg)
	cli.SetClient(shell, client)

	shell.SetPrompt(cli.BoldBlue("kagent >> "))
=======
	config.SetCfg(shell, cfg)
	config.SetClient(shell, client)

	shell.SetPrompt(config.BoldBlue("kagent >> "))
>>>>>>> 4d29dec1

	runCmd := &ishell.Cmd{
		Name:    "run",
		Aliases: []string{"r"},
		Help:    "Run a kagent agent",
		LongHelp: `Run a kagent agent.

The available run types are:
- chat: Start a chat with a kagent agent.

Examples:
- run chat [team_name] -s [session_name]
- run chat
  `,
	}

	runCmd.AddCmd(&ishell.Cmd{
		Name:    "chat",
		Aliases: []string{"c"},
		Help:    "Start a chat with a kagent agent.",
		LongHelp: `Start a chat with a kagent agent.

If no team name is provided, then a list of available teams will be provided to select from.
If no session name is provided, then a new session will be created and the chat will be associated with it.

Examples:
- chat [team_name] -s [session_name]
- chat [team_name]
- chat
`,
		Func: func(c *ishell.Context) {
			cli.ChatCmd(c)
			c.SetPrompt(config.BoldBlue("kagent >> "))
		},
	})

	shell.AddCmd(runCmd)

	getCmd := &ishell.Cmd{
		Name:    "get",
		Aliases: []string{"g"},
		Help:    "get kagent resources.",
		LongHelp: `get kagent resources.

		get [resource_type] [resource_name]

Examples:
  get run
  get agents
  `,
	}

	getCmd.AddCmd(&ishell.Cmd{
		Name:    "session",
<<<<<<< HEAD
		Aliases: []string{"s"},
=======
		Aliases: []string{"s", "sessions"},
>>>>>>> 4d29dec1
		Help:    "get a session.",
		LongHelp: `get a session.

If no resource name is provided, then a list of available resources will be returned.
Examples:
  get session [session_name]
  get session
  `,
		Func: cli.GetSessionCmd,
<<<<<<< HEAD
	})

	getCmd.AddCmd(&ishell.Cmd{
		Name:    "run",
		Aliases: []string{"r"},
		Help:    "get a run.",
		LongHelp: `get a run.

If no resource name is provided, then a list of available resources will be returned.
Examples:
  get run [run_name]
  get run
  `,
		Func: cli.GetRunCmd,
	})

	getCmd.AddCmd(&ishell.Cmd{
		Name:    "agent",
		Aliases: []string{"a"},
		Help:    "get an agent.",
		LongHelp: `get an agent.

If no resource name is provided, then a list of available resources will be returned.
Examples:
  get agent [agent_name]
  get agent
  `,
		Func: cli.GetAgentCmd,
	})

=======
	})

	getCmd.AddCmd(&ishell.Cmd{
		Name:    "run",
		Aliases: []string{"r", "runs"},
		Help:    "get a run.",
		LongHelp: `get a run.

If no resource name is provided, then a list of available resources will be returned.
Examples:
  get run [run_name]
  get run
  `,
		Func: cli.GetRunCmd,
	})

	getCmd.AddCmd(&ishell.Cmd{
		Name:    "agent",
		Aliases: []string{"a", "agents"},
		Help:    "get an agent.",
		LongHelp: `get an agent.

If no resource name is provided, then a list of available resources will be returned.
Examples:
  get agent [agent_name]
  get agent
  `,
		Func: cli.GetAgentCmd,
	})

>>>>>>> 4d29dec1
	shell.AddCmd(getCmd)

	shell.NotFound(func(c *ishell.Context) {
		// Hidden create command
		if len(c.Args) > 0 && c.Args[0] == "create" {
			c.Args = c.Args[1:]
			cli.CreateCmd(c)
			c.SetPrompt(config.BoldBlue("kagent >> "))
		} else if len(c.Args) > 0 && c.Args[0] == "delete" {
			c.Args = c.Args[1:]
			cli.DeleteCmd(c)
			c.SetPrompt(config.BoldBlue("kagent >> "))
		} else {
			c.Println("Command not found. Type 'help' to see available commands.")
		}
	})

	shell.AddCmd(&ishell.Cmd{
		Name:    "version",
		Aliases: []string{"v"},
		Help:    "Print the kagent version.",
		Func: func(c *ishell.Context) {
			cli.VersionCmd(c)
			c.SetPrompt(config.BoldBlue("kagent >> "))
		},
	})

	shell.Run()
}<|MERGE_RESOLUTION|>--- conflicted
+++ resolved
@@ -29,17 +29,10 @@
 	// create new shell.
 	// by default, new shell includes 'exit', 'help' and 'clear' commands.
 	shell := ishell.New()
-<<<<<<< HEAD
-	cli.SetCfg(shell, cfg)
-	cli.SetClient(shell, client)
-
-	shell.SetPrompt(cli.BoldBlue("kagent >> "))
-=======
 	config.SetCfg(shell, cfg)
 	config.SetClient(shell, client)
 
 	shell.SetPrompt(config.BoldBlue("kagent >> "))
->>>>>>> 4d29dec1
 
 	runCmd := &ishell.Cmd{
 		Name:    "run",
@@ -94,11 +87,7 @@
 
 	getCmd.AddCmd(&ishell.Cmd{
 		Name:    "session",
-<<<<<<< HEAD
-		Aliases: []string{"s"},
-=======
 		Aliases: []string{"s", "sessions"},
->>>>>>> 4d29dec1
 		Help:    "get a session.",
 		LongHelp: `get a session.
 
@@ -108,38 +97,6 @@
   get session
   `,
 		Func: cli.GetSessionCmd,
-<<<<<<< HEAD
-	})
-
-	getCmd.AddCmd(&ishell.Cmd{
-		Name:    "run",
-		Aliases: []string{"r"},
-		Help:    "get a run.",
-		LongHelp: `get a run.
-
-If no resource name is provided, then a list of available resources will be returned.
-Examples:
-  get run [run_name]
-  get run
-  `,
-		Func: cli.GetRunCmd,
-	})
-
-	getCmd.AddCmd(&ishell.Cmd{
-		Name:    "agent",
-		Aliases: []string{"a"},
-		Help:    "get an agent.",
-		LongHelp: `get an agent.
-
-If no resource name is provided, then a list of available resources will be returned.
-Examples:
-  get agent [agent_name]
-  get agent
-  `,
-		Func: cli.GetAgentCmd,
-	})
-
-=======
 	})
 
 	getCmd.AddCmd(&ishell.Cmd{
@@ -170,7 +127,6 @@
 		Func: cli.GetAgentCmd,
 	})
 
->>>>>>> 4d29dec1
 	shell.AddCmd(getCmd)
 
 	shell.NotFound(func(c *ishell.Context) {
